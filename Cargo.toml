--- conflicted
+++ resolved
@@ -92,7 +92,6 @@
 features = ["all"]
 
 [patch.crates-io]
-<<<<<<< HEAD
 strict_encoding = { git = "https://github.com/strict-types/strict-encoding", branch = "develop" }
 strict_types = { git = "https://github.com/strict-types/strict-types", branch = "develop" }
 commit_verify = { git = "https://github.com/LNP-BP/client_side_validation", branch = "develop" }
@@ -109,23 +108,8 @@
 descriptors = { git = "https://github.com/BP-WG/bp-std", branch = "develop" }
 aluvm = { git = "https://github.com/AluVM/rust-aluvm", branch = "develop" }
 rgb-core = { git = "https://github.com/RGB-WG/rgb-core", branch = "develop" }
-rgb-std = { git = "https://github.com/RGB-WG/rgb-std", branch = "develop" }
-rgb-invoice = { git = "https://github.com/RGB-WG/rgb-std", branch = "develop" }
-rgb-interfaces = { git = "https://github.com/RGB-WG/rgb-interfaces", branch = "develop" }
-=======
-commit_verify = { git = "https://github.com/LNP-BP/client_side_validation", branch = "v0.11" }
-single_use_seals = { git = "https://github.com/LNP-BP/client_side_validation", branch = "v0.11" }
-bp-consensus = { git = "https://github.com/BP-WG/bp-core", branch = "v0.11" }
-bp-dbc = { git = "https://github.com/BP-WG/bp-core", branch = "v0.11" }
-bp-seals = { git = "https://github.com/BP-WG/bp-core", branch = "v0.11" }
-bp-core = { git = "https://github.com/BP-WG/bp-core", branch = "v0.11" }
-bp-invoice = { git = "https://github.com/BP-WG/bp-std", branch = "v0.11" }
-bp-std = { git = "https://github.com/BP-WG/bp-std", branch = "v0.11" }
-bp-wallet = { git = "https://github.com/BP-WG/bp-wallet", branch = "v0.11" }
-psbt = { git = "https://github.com/BP-WG/bp-std", branch = "v0.11" }
-descriptors = { git = "https://github.com/BP-WG/bp-std", branch = "v0.11" }
-aluvm = { git = "https://github.com/AluVM/rust-aluvm", branch = "v0.11" }
-rgb-core = { git = "https://github.com/RGB-WG/rgb-core", branch = "v0.11" }
-# rgb-std = { git = "https://github.com/RGB-WG/rgb-std", branch = "v0.11" }
-rgb-std = { git = "https://github.com/eauxxs/rgb-std", branch = "multiple_contract_terminal" }
->>>>>>> 246fa138
+# rgb-std = { git = "https://github.com/RGB-WG/rgb-std", branch = "develop" }
+# rgb-invoice = { git = "https://github.com/RGB-WG/rgb-std", branch = "develop" }
+rgb-std = { git = "https://github.com/eauxxs/rgb-std", branch = "dev" }
+rgb-invoice = { git = "https://github.com/eauxxs/rgb-std", branch = "dev" }
+rgb-interfaces = { git = "https://github.com/RGB-WG/rgb-interfaces", branch = "develop" }