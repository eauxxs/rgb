--- conflicted
+++ resolved
@@ -111,11 +111,6 @@
     fn deref_mut(&mut self) -> &mut Self::Target { &mut self.stock }
 }
 
-<<<<<<< HEAD
-#[allow(clippy::result_large_err)]
-impl Runtime {
-    pub fn load(mut data_dir: PathBuf, chain: Chain) -> Result<Self, RuntimeError> {
-=======
 impl<D: Descriptor<K>, K> OutpointFilter for Runtime<D, K> {
     fn include_outpoint(&self, outpoint: Outpoint) -> bool {
         self.wallet.coins().any(|utxo| utxo.outpoint == outpoint)
@@ -197,7 +192,6 @@
         E: From<DeserializeError>,
         RuntimeError: From<E>,
     {
->>>>>>> 2cc9d53e
         data_dir.push(chain.to_string());
 
         #[cfg(feature = "log")]
@@ -235,7 +229,7 @@
 
     pub fn descriptor(&self) -> &D { self.wallet.deref() }
 
-    pub fn unload(self) {}
+    pub fn unload(self) -> () {}
 
     pub fn address_network(&self) -> AddressNetwork { self.chain.into() }
 
@@ -278,11 +272,7 @@
             .map_err(RuntimeError::from)
     }
 
-<<<<<<< HEAD
-    pub fn validate_transfer(
-=======
     pub fn validate_transfer<R: ResolveTx>(
->>>>>>> 2cc9d53e
         &mut self,
         transfer: Transfer,
         resolver: &mut R,
