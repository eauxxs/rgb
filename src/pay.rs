--- conflicted
+++ resolved
@@ -19,13 +19,9 @@
 // See the License for the specific language governing permissions and
 // limitations under the License.
 
-<<<<<<< HEAD
-use std::collections::{BTreeMap, BTreeSet};
+use std::collections::{BTreeMap, BTreeSet, HashMap, HashSet};
 use std::marker::PhantomData;
 use std::ops::DerefMut;
-=======
-use std::collections::{BTreeMap, BTreeSet, HashMap, HashSet};
->>>>>>> 246fa138
 
 use bp::dbc::tapret::TapretProof;
 use bp::seals::txout::ExplicitSeal;
@@ -39,74 +35,8 @@
 use rgbstd::containers::Transfer;
 use rgbstd::interface::{OutpointFilter, WitnessFilter};
 use rgbstd::invoice::{Amount, Beneficiary, InvoiceState, RgbInvoice};
-<<<<<<< HEAD
 use rgbstd::persistence::{IndexProvider, StashProvider, StateProvider, Stock};
 use rgbstd::{ContractId, XChain, XOutpoint};
-=======
-use rgbstd::persistence::{
-    ComposeError, ConsignError, ContractIfaceError, FasciaError, StockError, StockErrorAll,
-    StockErrorMem,
-};
-use rgbstd::{ContractId, XChain};
-
-use crate::{
-    ContractOutpointsFilter, DescriptorRgb, RgbKeychain, Runtime, TapTweakAlreadyAssigned,
-};
-
-#[derive(Debug, Display, Error, From)]
-#[display(inner)]
-pub enum PayError {
-    #[from]
-    Composition(CompositionError),
-
-    #[from]
-    Completion(CompletionError),
-}
-
-#[derive(Debug, Display, Error, From)]
-#[display(doc_comments)]
-pub enum CompositionError {
-    /// unspecified contract.
-    NoContract,
-
-    /// unspecified interface.
-    NoIface,
-
-    /// invoice doesn't provide information about the operation, and the used
-    /// interface do not define default operation.
-    NoOperation,
-
-    /// invoice doesn't provide information about the assignment type, and the
-    /// used interface do not define default assignment type.
-    NoAssignment,
-
-    /// state provided via PSBT inputs is not sufficient to cover invoice state
-    /// requirements.
-    InsufficientState,
-
-    /// the invoice has expired.
-    InvoiceExpired,
-
-    /// one of the RGB assignments spent require presence of tapret output -
-    /// even this is not a taproot wallet. Unable to create a valid PSBT, manual
-    /// work is needed.
-    TapretRequired,
-
-    /// non-fungible state is not yet supported by the invoices.
-    Unsupported,
-
-    #[from]
-    #[display(inner)]
-    Construction(ConstructionError),
-
-    #[from]
-    #[display(inner)]
-    Interface(ContractError),
-
-    #[from]
-    #[display(inner)]
-    Embed(EmbedError),
->>>>>>> 246fa138
 
 use crate::wallet::WalletWrapper;
 use crate::{CompletionError, CompositionError, DescriptorRgb, PayError, RgbKeychain, Txid};
@@ -175,19 +105,11 @@
     #[allow(clippy::result_large_err)]
     fn pay<S: StashProvider, H: StateProvider, P: IndexProvider>(
         &mut self,
-<<<<<<< HEAD
         stock: &mut Stock<S, H, P>,
-        invoice: &RgbInvoice,
-        params: TransferParams,
-    ) -> Result<(Psbt, PsbtMeta, Transfer), PayError> {
-        let (mut psbt, meta) = self.construct_psbt_rgb(stock, invoice, params)?;
-=======
         invoice: &[RgbInvoice],
-        method: CloseMethod,
         params: TransferParams,
     ) -> Result<(Psbt, PsbtMeta, Vec<Transfer>), PayError> {
-        let (mut psbt, meta) = self.construct_psbt(invoice, method, params)?;
->>>>>>> 246fa138
+        let (mut psbt, meta) = self.construct_psbt_rgb(stock, invoice, params)?;
         // ... here we pass PSBT around signers, if necessary
         let transfer = self.transfer(stock, invoice, &mut psbt)?;
         Ok((psbt, meta, transfer))
@@ -196,43 +118,21 @@
     #[allow(clippy::result_large_err)]
     fn construct_psbt_rgb<S: StashProvider, H: StateProvider, P: IndexProvider>(
         &mut self,
-<<<<<<< HEAD
         stock: &Stock<S, H, P>,
-        invoice: &RgbInvoice,
-        mut params: TransferParams,
-    ) -> Result<(Psbt, PsbtMeta), CompositionError> {
-        let contract_id = invoice.contract.ok_or(CompositionError::NoContract)?;
-        let method = self.descriptor().seal_close_method();
-
-        let iface_name = invoice.iface.clone().ok_or(CompositionError::NoIface)?;
-        let iface = stock.iface(iface_name.clone()).map_err(|e| e.to_string())?;
-        let contract = stock
-            .contract_iface(contract_id, iface_name)
-            .map_err(|e| e.to_string())?;
-        let operation = invoice
-            .operation
-            .as_ref()
-            .or(iface.default_operation.as_ref())
-            .ok_or(CompositionError::NoOperation)?;
-
-        let assignment_name = invoice
-            .assignment
-            .as_ref()
-            .or_else(|| {
-                iface
-=======
         invoices: &[RgbInvoice],
-        method: CloseMethod,
         mut params: TransferParams,
     ) -> Result<(Psbt, PsbtMeta), CompositionError> {
         let mut beneficiaries = vec![];
         let mut prev_outputs = BTreeSet::new();
+        let method = self.descriptor().seal_close_method();
         for invoice in invoices {
             let contract_id = invoice.contract.ok_or(CompositionError::NoContract)?;
 
             let iface_name = invoice.iface.clone().ok_or(CompositionError::NoIface)?;
-            let iface = self.stock().iface(iface_name.clone())?;
-            let contract = self.contract_iface(contract_id, iface_name)?;
+            let iface = stock.iface(iface_name.clone()).map_err(|e| e.to_string())?;
+            let contract = stock
+                .contract_iface(contract_id, iface_name)
+                .map_err(|e| e.to_string())?;
             let operation = invoice
                 .operation
                 .as_ref()
@@ -244,56 +144,9 @@
                 .as_ref()
                 .or_else(|| {
                     iface
->>>>>>> 246fa138
                     .transitions
                     .get(operation) //operation: transfer
                     .and_then(|t| t.default_assignment.as_ref())
-<<<<<<< HEAD
-            })
-            .cloned()
-            .ok_or(CompositionError::NoAssignment)?;
-
-        let prev_outputs = match invoice.owned_state {
-            InvoiceState::Amount(amount) => {
-                let filter = ContractOutpointsFilter {
-                    contract_id,
-                    stock,
-                    wallet: self,
-                    _phantom: PhantomData,
-                };
-                let state: BTreeMap<_, Vec<Amount>> = contract
-                    .fungible(assignment_name, &filter)?
-                    .fold(bmap![], |mut set, a| {
-                        set.entry(a.seal).or_default().push(a.state);
-                        set
-                    });
-                let mut state: Vec<_> = state
-                    .into_iter()
-                    .map(|(seal, vals)| (vals.iter().copied().sum::<Amount>(), seal, vals))
-                    .collect();
-                state.sort_by_key(|(sum, _, _)| *sum);
-                let mut sum = Amount::ZERO;
-                state
-                    .iter()
-                    .rev()
-                    .take_while(|(val, _, _)| {
-                        if sum >= amount {
-                            false
-                        } else {
-                            sum += *val;
-                            true
-                        }
-                    })
-                    .map(|(_, seal, _)| *seal)
-                    .collect::<BTreeSet<_>>()
-            }
-            _ => return Err(CompositionError::Unsupported),
-        };
-        let beneficiaries = match invoice.beneficiary.into_inner() {
-            Beneficiary::BlindedSeal(_) => vec![],
-            Beneficiary::WitnessVout(payload) => {
-                vec![BpBeneficiary::new(
-=======
                 })
                 .cloned()
                 .ok_or(CompositionError::NoAssignment)?;
@@ -302,7 +155,9 @@
                 InvoiceState::Amount(amount) => {
                     let filter = ContractOutpointsFilter {
                         contract_id,
-                        filter: self,
+                        stock,
+                        wallet: self,
+                        _phantom: PhantomData,
                     };
                     let state: BTreeMap<_, Vec<Amount>> = contract
                         .fungible(assignment_name, &filter)?
@@ -336,7 +191,6 @@
             match invoice.beneficiary.into_inner() {
                 Beneficiary::BlindedSeal(_) => {}
                 Beneficiary::WitnessVout(payload) => beneficiaries.push(BpBeneficiary::new(
->>>>>>> 246fa138
                     Address::new(payload, invoice.address_network()),
                     params.min_amount,
                 )),
@@ -393,23 +247,14 @@
                     .expect("PSBT without beneficiary address");
                 debug_assert_ne!(Some(vout), meta.change_vout);
                 Some(vout)
-<<<<<<< HEAD
-            }
-            Beneficiary::BlindedSeal(_) => None,
-        };
-        let batch = stock
-            .compose(invoice, prev_outputs, method, beneficiary_vout, |_, _, _| meta.change_vout)
-            .map_err(|e| e.to_string())?;
-=======
             })
             .into_iter()
             .map(|v| Some(v))
             .collect::<HashSet<_>>();
 
-        let batch = self.compose(invoices, prev_outputs, method, beneficiary_vout, |_, _, _| {
-            meta.change_vout
-        })?;
->>>>>>> 246fa138
+        let batch = stock
+            .compose(invoices, prev_outputs, method, beneficiary_vout, |_, _, _| meta.change_vout)
+            .map_err(|e| e.to_string())?;
 
         let methods = batch.close_method_set();
         if methods.has_opret_first() {
@@ -425,12 +270,8 @@
     #[allow(clippy::result_large_err)]
     fn transfer<S: StashProvider, H: StateProvider, P: IndexProvider>(
         &mut self,
-<<<<<<< HEAD
         stock: &mut Stock<S, H, P>,
-        invoice: &RgbInvoice,
-=======
         invoices: &[RgbInvoice],
->>>>>>> 246fa138
         psbt: &mut Psbt,
     ) -> Result<Vec<Transfer>, CompletionError> {
         let fascia = psbt.rgb_commit()?;
@@ -445,26 +286,12 @@
             self.descriptor_mut()
                 .add_tapret_tweak(terminal, tapret_commitment)?;
         }
-        self.stock_mut().consume_fascia(fascia)?;
+        stock.consume_fascia(fascia).map_err(|e| e.to_string())?;
         let witness_txid = psbt.txid();
-<<<<<<< HEAD
-        let (beneficiary1, beneficiary2) = match invoice.beneficiary.into_inner() {
-            Beneficiary::WitnessVout(addr) => {
-                let s = addr.script_pubkey();
-                let vout = psbt
-                    .outputs()
-                    .position(|output| output.script == s)
-                    .ok_or(CompletionError::NoBeneficiaryOutput)?;
-                let vout = Vout::from_u32(vout as u32);
-                let method = self.descriptor().seal_close_method();
-                let seal =
-                    XChain::Bitcoin(ExplicitSeal::new(method, Outpoint::new(witness_txid, vout)));
-                (vec![], vec![seal])
-=======
 
         let mut invoice_map: HashMap<ContractId, Vec<&RgbInvoice>> = Default::default();
         for i in invoices {
-            let contract_id = i.contract.ok_or(ComposeError::NoContract).unwrap();
+            let contract_id = i.contract.ok_or(CompletionError::NoContract)?;
             invoice_map.entry(contract_id).or_default().push(i);
         }
 
@@ -481,7 +308,7 @@
                             .position(|output| output.script == s)
                             .ok_or(CompletionError::NoBeneficiaryOutput)?;
                         let vout = Vout::from_u32(vout as u32);
-                        let method = self.wallet().seal_close_method();
+                        let method = self.descriptor().seal_close_method();
                         let seal = XChain::Bitcoin(ExplicitSeal::new(
                             method,
                             Outpoint::new(witness_txid, vout),
@@ -492,21 +319,13 @@
                         beneficiary1.push(XChain::Bitcoin(seal));
                     }
                 }
->>>>>>> 246fa138
             }
 
-<<<<<<< HEAD
-        stock.consume_fascia(fascia).map_err(|e| e.to_string())?;
-        let transfer = stock
-            .transfer(contract_id, beneficiary2, beneficiary1)
-            .map_err(|e| e.to_string())?;
-=======
-            let transfer = self
-                .stock()
-                .transfer(contract_id, beneficiary2, beneficiary1)?;
+            let transfer = stock
+                .transfer(contract_id, beneficiary2, beneficiary1)
+                .map_err(|e| e.to_string())?;
             transfers.push(transfer);
         }
->>>>>>> 246fa138
 
         Ok(transfers)
     }
