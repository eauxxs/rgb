// RGB smart contracts for Bitcoin & Lightning
//
// SPDX-License-Identifier: Apache-2.0
//
// Written in 2019-2023 by
//     Dr Maxim Orlovsky <orlovsky@lnp-bp.org>
//
// Copyright (C) 2019-2023 LNP/BP Standards Association. All rights reserved.
//
// Licensed under the Apache License, Version 2.0 (the "License");
// you may not use this file except in compliance with the License.
// You may obtain a copy of the License at
//
//     http://www.apache.org/licenses/LICENSE-2.0
//
// Unless required by applicable law or agreed to in writing, software
// distributed under the License is distributed on an "AS IS" BASIS,
// WITHOUT WARRANTIES OR CONDITIONS OF ANY KIND, either express or implied.
// See the License for the specific language governing permissions and
// limitations under the License.

use std::fs;
use std::fs::File;
use std::path::PathBuf;
use std::str::FromStr;

use amplify::confinement::{SmallOrdMap, TinyOrdMap, TinyOrdSet, U16 as MAX16};
use baid64::DisplayBaid64;
use bpstd::Sats;
use bpwallet::cli::{BpCommand, Config, Exec};
use ifaces::{IfaceStandard, Rgb20, Rgb21, Rgb25};
use psbt::{Psbt, PsbtVer};
use rgb::containers::{
    BuilderSeal, ContainerVer, ContentId, ContentSigs, Contract, FileContent, Supplement, Terminal,
    Transfer, UniversalFile,
};
use rgb::interface::{AmountChange, FilterExclude, IfaceId};
use rgb::invoice::{Beneficiary, RgbInvoice, RgbInvoiceBuilder, XChainNet};
use rgb::persistence::StashReadProvider;
use rgb::schema::SchemaId;
use rgb::validation::Validity;
use rgb::vm::RgbIsa;
use rgb::{
    BundleId, ContractId, DescriptorRgb, GenesisSeal, GraphSeal, Identity, OutputSeal, RgbKeychain,
    StateType, TransferParams, WalletError, WalletProvider, XChain, XOutputSeal,
};
use serde_crate::{Deserialize, Serialize};
use strict_types::encoding::{FieldName, TypeName};
use strict_types::StrictVal;

use crate::RgbArgs;

#[derive(Subcommand, Clone, PartialEq, Eq, Debug, Display)]
#[display(lowercase)]
#[allow(clippy::large_enum_variant)]
pub enum Command {
    #[clap(flatten)]
    #[display(inner)]
    General(bpwallet::cli::Command),

    #[clap(flatten)]
    #[display(inner)]
    Debug(DebugCommand),

    /// Prints out list of known RGB schemata
    Schemata,
    /// Prints out list of known RGB interfaces
    Interfaces,

    /// Prints out list of known RGB contracts
    #[display("contracts")]
    Contracts {
        /// Select only contracts using specific interface standard
        standard: Option<IfaceStandard>,
    },

    /// Imports RGB data into the stash: contracts, schema, interfaces, etc
    #[display("import")]
    Import {
        /// Use BASE64 ASCII armoring for binary data
        #[arg(short)]
        armored: bool,

        /// File with RGB data
        ///
        /// If not provided, assumes `-a` and prints out data to STDOUT
        file: PathBuf,
    },

    /// Exports existing RGB contract
    #[display("export")]
    Export {
        /// Use BASE64 ASCII armoring for binary data
        #[arg(short)]
        armored: bool,

        /// Contract to export
        contract: ContractId,

        /// File with RGB data
        ///
        /// If not provided, assumes `-a` and reads the data from STDIN
        file: Option<PathBuf>,
    },

    /// Convert binary RGB file into a text armored version
    #[display("convert")]
    Armor {
        /// File with RGB data
        ///
        /// If not provided, assumes `-a` and reads the data from STDIN
        file: PathBuf,
    },

    /// Reports information about state of a contract
    #[display("state")]
    State {
        /// Show all state - not just the one owned by the wallet
        #[clap(short, long)]
        all: bool,

        /// Contract identifier
        contract_id: ContractId,

        /// Interface to interpret the state data
        iface: String,
    },

    /// Print operation history for a default fungible token under a given
    /// interface
    #[display("history-fungible")]
    HistoryFungible {
        /// Contract identifier
        contract_id: ContractId,

        /// Interface to interpret the state data
        iface: String,
    },

    /// Display all known UTXOs belonging to this wallet
    Utxos,

    /// Issues new contract
    #[display("issue")]
    Issue {
        /// Schema name to use for the contract
        schema: SchemaId, //String,

        /// Issuer identity string
        issuer: Identity,

        /// File containing contract genesis description in YAML format
        contract: PathBuf,
    },

    /// Create new invoice
    #[display("invoice")]
    Invoice {
        /// Force address-based invoice
        #[clap(short, long)]
        address_based: bool,

        /// Contract identifier
        contract_id: ContractId,

        /// Interface to interpret the state data
        iface: String,

        /// Value to transfer
        value: u64,
    },

    /// Prepare PSBT file for transferring RGB assets. In the most of cases you
    /// need to use `transfer` command instead of `prepare` and `consign`.
    #[display("prepare")]
    Prepare {
        /// Encode PSBT as V2
        #[clap(short = '2')]
        v2: bool,

        /// Amount of satoshis which should be paid to the address-based
        /// beneficiary
        #[clap(long, default_value = "2000")]
        sats: Sats,

        /// Invoice data
        invoice: RgbInvoice,

        /// Fee
        fee: Sats,

        /// Name of PSBT file to save. If not given, prints PSBT to STDOUT
        psbt: Option<PathBuf>,
    },

    /// Prepare consignment for transferring RGB assets. In the most of the
    /// cases you need to use `transfer` command instead of `prepare` and
    /// `consign`.
    #[display("prepare")]
    Consign {
        /// Invoice data
        invoice: RgbInvoice,

        /// Name of PSBT file containing prepared transfer data
        psbt: PathBuf,

        /// File for generated transfer consignment
        consignment: PathBuf,
    },

    /// Transfer RGB assets
    #[display("transfer")]
    Transfer {
        /// Encode PSBT as V2
        #[clap(short = '2')]
        v2: bool,

        /// Amount of satoshis which should be paid to the address-based
        /// beneficiary
        #[clap(long, default_value = "2000")]
        sats: Sats,

        /// Invoice data
        #[clap(short = 'i', long)]
        invoice: Vec<RgbInvoice>,

        /// Fee for bitcoin transaction, in satoshis
        #[clap(short, long, default_value = "400")]
        fee: Sats,

        /// File for generated transfer consignment
        consignment: PathBuf,

        /// Name of PSBT file to save. If not given, prints PSBT to STDOUT
        #[clap(last = true)]
        psbt: Option<PathBuf>,
    },

    /// Inspects any RGB data file
    #[display("inspect")]
    Inspect {
        /// RGB file to inspect
        file: PathBuf,

        /// Path to save the dumped data. If not given, prints PSBT to STDOUT.
        path: Option<PathBuf>,

        /// Export using directory format for the compound bundles
        #[clap(long, requires("path"))]
        dir: bool,
    },

    /// Reconstructs consignment from a YAML file
    #[display("reconstruct")]
    #[clap(hide = true)]
    Reconstruct {
        #[clap(long)]
        contract: bool,

        /// RGB file with the consignment YAML data
        src: PathBuf,

        /// Path for the resulting consignment file. If not given, prints the
        /// consignment to STDOUT.
        dst: Option<PathBuf>,
    },

    /// Debug-dump all stash and inventory data
    #[display("dump")]
    Dump {
        /// Directory to put the dump into
        #[arg(default_value = "./rgb-dump")]
        root_dir: String,
    },

    /// Validate transfer consignment
    #[display("validate")]
    Validate {
        /// File with the transfer consignment
        file: PathBuf,
    },

    /// Validate transfer consignment & accept to the stash
    #[display("accept")]
    Accept {
        /// Force accepting consignments with non-mined terminal witness
        #[arg(short, long)]
        force: bool,

        /// File with the transfer consignment
        file: PathBuf,
    },
}

#[derive(Subcommand, Clone, PartialEq, Eq, Debug, Display)]
#[display(lowercase)]
#[clap(hide = true)]
pub enum DebugCommand {
    Taprets,
}

impl Exec for RgbArgs {
    type Error = WalletError;
    const CONF_FILE_NAME: &'static str = "rgb.toml";

    fn exec(self, config: Config, _name: &'static str) -> Result<(), WalletError> {
        match &self.command {
            Command::General(cmd) => {
                self.inner.translate(cmd).exec(config, "rgb")?;
            }
            Command::Utxos => {
                self.inner
                    .translate(&BpCommand::Balance {
                        addr: true,
                        utxo: true,
                    })
                    .exec(config, "rgb")?;
            }

            Command::Debug(DebugCommand::Taprets) => {
                let stock = self.rgb_stock()?;
                for (witness_id, tapret) in stock.as_stash_provider().taprets()? {
                    println!("{witness_id}\t{tapret}");
                }
            }
            Command::Schemata => {
                let stock = self.rgb_stock()?;
                for info in stock.schemata()? {
                    print!("{info}");
                }
            }
            Command::Interfaces => {
                let stock = self.rgb_stock()?;
                for info in stock.ifaces()? {
                    print!("{info}");
                }
            }
            Command::Contracts { standard: None } => {
                let stock = self.rgb_stock()?;
                for info in stock.contracts()? {
                    print!("{info}");
                }
            }
            Command::Contracts {
                standard: Some(IfaceStandard::Rgb20),
            } => {
                let stock = self.rgb_stock()?;
                for info in stock.contracts_by::<Rgb20>()? {
                    print!("{info}");
                }
            }
            Command::Contracts {
                standard: Some(IfaceStandard::Rgb21),
            } => {
                let stock = self.rgb_stock()?;
                for info in stock.contracts_by::<Rgb21>()? {
                    print!("{info}");
                }
            }
            Command::Contracts {
                standard: Some(IfaceStandard::Rgb25),
            } => {
                let stock = self.rgb_stock()?;
                for info in stock.contracts_by::<Rgb25>()? {
                    print!("{info}");
                }
            }

            Command::HistoryFungible { contract_id, iface } => {
                let wallet = self.rgb_wallet(&config)?;
                let iface: TypeName = tn!(iface.clone());
                let history = wallet.fungible_history(*contract_id, iface)?;
                println!("Amount\tCounterparty\tWitness Id");
                for (id, op) in history {
                    let (cparty, more) = match op.state_change {
                        AmountChange::Dec(_) => {
                            (op.beneficiaries.first(), op.beneficiaries.len().saturating_sub(1))
                        }
                        AmountChange::Zero => continue,
                        AmountChange::Inc(_) => {
                            (op.payers.first(), op.payers.len().saturating_sub(1))
                        }
                    };
                    let more = if more > 0 {
                        format!(" (+{more})")
                    } else {
                        s!("")
                    };
                    let cparty = cparty
                        .map(XOutputSeal::to_string)
                        .unwrap_or_else(|| s!("none"));
                    println!("{}\t{}{}\t{}", op.state_change, cparty, more, id);
                }
            }

            Command::Import { armored, file } => {
                let mut stock = self.rgb_stock()?;
                assert!(!armored, "importing armored files is not yet supported");
                // TODO: Support armored files
                let content = UniversalFile::load_file(file)?;
                match content {
                    UniversalFile::Kit(kit) => {
                        let id = kit.kit_id();
                        eprintln!("Importing kit {id}:");
                        let mut iface_names = map![];
                        let mut schema_names = map![];
                        for iface in &kit.ifaces {
                            let iface_id = iface.iface_id();
                            iface_names.insert(iface_id, &iface.name);
                            eprintln!("- interface {} {:-}", iface.name, iface_id);
                        }
                        for schema in &kit.schemata {
                            let schema_id = schema.schema_id();
                            schema_names.insert(schema_id, &schema.name);
                            eprintln!("- schema {} {:-}", schema.name, schema_id);
                        }
                        for iimpl in &kit.iimpls {
                            let iface = iface_names
                                .get(&iimpl.iface_id)
                                .map(|name| name.to_string())
                                .unwrap_or_else(|| iimpl.iface_id.to_string());
                            let schema = schema_names
                                .get(&iimpl.schema_id)
                                .map(|name| name.to_string())
                                .unwrap_or_else(|| iimpl.schema_id.to_string());
                            eprintln!("- implementation of {iface} for {schema}",);
                        }
                        for lib in &kit.scripts {
                            eprintln!("- script library {}", lib.id());
                        }
                        eprintln!("- strict types: {} definitions", kit.types.len());
                        let kit = kit.validate().map_err(|(status, _)| status.to_string())?;
                        stock.import_kit(kit)?;
                        eprintln!("Kit is imported");
                    }
                    UniversalFile::Contract(contract) => {
                        let id = contract.consignment_id();
                        eprintln!("Importing consignment {id}:");
                        let mut resolver = self.resolver()?;
                        eprint!("- validating the contract {} ... ", contract.contract_id());
                        let contract = contract
                            .validate(&mut resolver, self.general.network.is_testnet())
                            .map_err(|(status, _)| {
                                eprintln!("failure");
                                status.to_string()
                            })?;
                        eprintln!("success");
                        stock.import_contract(contract, &mut resolver)?;
                        eprintln!("Consignment is imported");
                    }
                    UniversalFile::Transfer(_) => {
                        return Err(s!("use `validate` and `accept` commands to work with \
                                       transfer consignments")
                        .into());
                    }
                }
            }
            Command::Export {
                armored: _,
                contract,
                file,
            } => {
                let stock = self.rgb_stock()?;
                let contract = stock
                    .export_contract(*contract)
                    .map_err(|err| err.to_string())?;
                if let Some(file) = file {
                    // TODO: handle armored flag
                    contract.save_file(file)?;
                    eprintln!("Contract {contract} exported to '{}'", file.display());
                } else {
                    println!("{contract}");
                }
            }

            Command::Armor { file } => {
                let content = UniversalFile::load_file(file)?;
                println!("{content}");
            }

            Command::State {
                contract_id,
                iface,
                all,
            } => {
                let wallet = self.rgb_wallet(&config)?;

                let contract = wallet
                    .stock()
                    .contract_iface(*contract_id, tn!(iface.to_owned()))?;

                println!("Global:");
                for global in &contract.iface.global_state {
                    if let Ok(values) = contract.global(global.name.clone()) {
                        for val in values {
                            println!("  {} := {}", global.name, val);
                        }
                    }
                }

                println!("\nOwned:");
                for owned in &contract.iface.assignments {
                    println!("  {}:", owned.name);
                    if let Ok(allocations) =
                        contract.fungible(owned.name.clone(), wallet.wallet().filter())
                    {
                        for allocation in allocations {
                            println!(
                                "    amount={}, utxo={}, witness={} # owned by the wallet",
                                allocation.state, allocation.seal, allocation.witness
                            );
                        }
                    }
                    if *all {
                        if let Ok(allocations) = contract
                            .fungible(owned.name.clone(), &FilterExclude(wallet.wallet().filter()))
                        {
                            for allocation in allocations {
                                println!(
                                    "    amount={}, utxo={}, witness={} # owner unknown",
                                    allocation.state, allocation.seal, allocation.witness
                                );
                            }
                        }
                    }
                    // TODO: Print out other types of state
                }
            }
            Command::Issue {
                schema: schema_id,
                issuer,
                contract,
            } => {
                let mut stock = self.rgb_stock()?;

                let file = fs::File::open(contract)?;

                let code = serde_yaml::from_reader::<_, serde_yaml::Value>(file)?;

                let code = code
                    .as_mapping()
                    .expect("invalid YAML root-level structure");

                let iface_name = code
                    .get("interface")
                    .expect("contract must specify interface under which it is constructed")
                    .as_str()
                    .expect("interface name must be a string");
                let schema_ifaces = stock.schema(*schema_id)?;
                let iface_name = tn!(iface_name.to_owned());
                let iface = stock
                    .iface(iface_name.clone())
                    .or_else(|_| {
                        let id = IfaceId::from_str(iface_name.as_str())?;
                        stock.iface(id).map_err(WalletError::from)
                    })?
                    .clone();
                let iface_id = iface.iface_id();
                let iface_impl = schema_ifaces.get(iface_id).ok_or_else(|| {
                    WalletError::Custom(format!(
                        "no known interface implementation for {iface_name}"
                    ))
                })?;

                let mut builder = stock.contract_builder(issuer.clone(), *schema_id, iface_id)?;
                let types = builder.type_system().clone();

                if let Some(globals) = code.get("globals") {
                    for (name, val) in globals
                        .as_mapping()
                        .expect("invalid YAML: globals must be an mapping")
                    {
                        let name = name
                            .as_str()
                            .expect("invalid YAML: global name must be a string");
                        let state_type = iface_impl
                            .global_state
                            .iter()
                            .find(|info| info.name.as_str() == name)
                            .unwrap_or_else(|| panic!("unknown type name '{name}'"))
                            .id;
                        let sem_id = schema_ifaces
                            .schema
                            .global_types
                            .get(&state_type)
                            .expect("invalid schema implementation")
                            .sem_id;
                        let val = StrictVal::from(val.clone());
                        let typed_val = types
                            .typify(val, sem_id)
                            .expect("global type doesn't match type definition");

                        let serialized = types
                            .strict_serialize_type::<MAX16>(&typed_val)
                            .expect("internal error");
                        // Workaround for borrow checker:
                        let field_name =
                            FieldName::try_from(name.to_owned()).expect("invalid type name");
                        builder = builder
                            .add_global_state(field_name, serialized)
                            .expect("invalid global state data");
                    }
                }

                if let Some(assignments) = code.get("assignments") {
                    for (name, val) in assignments
                        .as_mapping()
                        .expect("invalid YAML: assignments must be an mapping")
                    {
                        let name = name
                            .as_str()
                            .expect("invalid YAML: assignments name must be a string");
                        let state_type = iface_impl
                            .assignments
                            .iter()
                            .find(|info| info.name.as_str() == name)
                            .expect("unknown type name")
                            .id;
                        let state_schema = schema_ifaces
                            .schema
                            .owned_types
                            .get(&state_type)
                            .expect("invalid schema implementation");

                        let assign = val.as_mapping().expect("an assignment must be a mapping");
                        let seal = assign
                            .get("seal")
                            .expect("assignment doesn't provide seal information")
                            .as_str()
                            .expect("seal must be a string");
                        let seal = OutputSeal::from_str(seal).expect("invalid seal definition");
                        let seal = GenesisSeal::new_random(seal.method, seal.txid, seal.vout);

                        // Workaround for borrow checker:
                        let field_name =
                            FieldName::try_from(name.to_owned()).expect("invalid type name");
                        match state_schema.state_type() {
                            StateType::Void => todo!(),
                            StateType::Fungible => {
                                let amount = assign
                                    .get("amount")
                                    .expect("owned state must be a fungible amount")
                                    .as_u64()
                                    .expect("fungible state must be an integer");
                                let seal = BuilderSeal::Revealed(XChain::Bitcoin(seal));
                                builder = builder
                                    .add_fungible_state(field_name, seal, amount)
                                    .expect("invalid global state data");
                            }
                            StateType::Structured => todo!(),
                            StateType::Attachment => todo!(),
                        }
                    }
                }

                let contract = builder.issue_contract()?;
                let id = contract.contract_id();
                let mut resolver = self.resolver()?;
                stock.import_contract(contract, &mut resolver)?;
                eprintln!(
                    "A new contract {id} is issued and added to the stash.\nUse `export` command \
                     to export the contract."
                );
            }
            Command::Invoice {
                address_based,
                contract_id,
                iface,
                value,
            } => {
                let mut wallet = self.rgb_wallet(&config)?;
                let iface = TypeName::try_from(iface.to_owned()).expect("invalid interface name");

                let outpoint = wallet
                    .wallet()
                    .coinselect(Sats::ZERO, |utxo| {
                        RgbKeychain::contains_rgb(utxo.terminal.keychain)
                    })
                    .next();
                let network = wallet.wallet().network();
                let beneficiary = match (address_based, outpoint) {
                    (false, None) => {
                        return Err(WalletError::Custom(s!(
                            "blinded invoice requested but no suitable outpoint is available"
                        )));
                    }
                    (true, _) => {
                        let addr = wallet
                            .wallet()
                            .addresses(RgbKeychain::Rgb)
                            .next()
                            .expect("no addresses left")
                            .addr;
                        Beneficiary::WitnessVout(addr.payload)
                    }
                    (_, Some(outpoint)) => {
                        let seal = XChain::Bitcoin(GraphSeal::new_random(
                            wallet.wallet().seal_close_method(),
                            outpoint.txid,
                            outpoint.vout,
                        ));
                        wallet.stock_mut().store_secret_seal(seal)?;
                        Beneficiary::BlindedSeal(*seal.to_secret_seal().as_reduced_unsafe())
                    }
                };
                let invoice = RgbInvoiceBuilder::new(XChainNet::bitcoin(network, beneficiary))
                    .set_contract(*contract_id)
                    .set_interface(iface)
                    .set_amount_raw(*value)
                    .finish();
                println!("{invoice}");
            }
            Command::Prepare {
                v2,
                invoice,
                fee,
                sats,
                psbt: psbt_file,
            } => {
                let mut wallet = self.rgb_wallet(&config)?;
                // TODO: Support lock time and RBFs
                let params = TransferParams::with(*fee, *sats);

<<<<<<< HEAD
                let (psbt, _) = wallet
                    .construct_psbt(invoice, params)
=======
                let (psbt, _) = runtime
                    .construct_psbt(&[invoice.clone()], *method, params)
>>>>>>> 246fa138
                    .map_err(|err| err.to_string())?;

                let ver = if *v2 { PsbtVer::V2 } else { PsbtVer::V0 };
                match psbt_file {
                    Some(file_name) => {
                        let mut psbt_file = File::create(file_name)?;
                        psbt.encode(ver, &mut psbt_file)?;
                    }
                    None => match ver {
                        PsbtVer::V0 => println!("{psbt}"),
                        PsbtVer::V2 => println!("{psbt:#}"),
                    },
                }
            }
            Command::Consign {
                invoice,
                psbt: psbt_name,
                consignment: out_file,
            } => {
                let mut wallet = self.rgb_wallet(&config)?;
                let mut psbt_file = File::open(psbt_name)?;
                let mut psbt = Psbt::decode(&mut psbt_file)?;
<<<<<<< HEAD
                let transfer = wallet
                    .transfer(invoice, &mut psbt)
                    .map_err(|err| err.to_string())?;
                let mut psbt_file = File::create(psbt_name)?;
                psbt.encode(psbt.version, &mut psbt_file)?;
                transfer.save_file(out_file)?;
=======
                let transfer = runtime
                    .transfer(&[invoice.clone()], &mut psbt)
                    .map_err(|err| err.to_string())?;
                let mut psbt_file = File::create(psbt_name)?;
                psbt.encode(psbt.version, &mut psbt_file)?;

                let parent = out_file.parent().expect("parent directory must exist");
                for (f, i) in transfer.into_iter().zip(0..) {
                    let save_path = parent.join(format!("{i}-{}.rgb", f.contract_id()));
                    f.save_file(save_path)?;
                }

                Some(runtime.into_stock())
>>>>>>> 246fa138
            }
            Command::Transfer {
                v2,
                invoice,
                fee,
                sats,
                psbt: psbt_file,
                consignment: out_file,
            } => {
                let mut wallet = self.rgb_wallet(&config)?;
                // TODO: Support lock time and RBFs
                let params = TransferParams::with(*fee, *sats);

<<<<<<< HEAD
                let (psbt, _, transfer) =
                    wallet.pay(invoice, params).map_err(|err| err.to_string())?;

                transfer.save_file(out_file)?;
=======
                let (psbt, _, transfer) = runtime
                    .pay(invoice, *method, params)
                    .map_err(|err| err.to_string())?;
                // transfer.save_file(out_file)?;
                let parent = out_file.parent().expect("parent directory must exist");
                for (f, i) in transfer.into_iter().zip(0..) {
                    let save_path = parent.join(format!("{i}-{}.rgb", f.contract_id()));
                    f.save_file(save_path)?;
                }
>>>>>>> 246fa138

                let ver = if *v2 { PsbtVer::V2 } else { PsbtVer::V0 };
                match psbt_file {
                    Some(file_name) => {
                        let mut psbt_file = File::create(file_name)?;
                        psbt.encode(ver, &mut psbt_file)?;
                    }
                    None => match ver {
                        PsbtVer::V0 => println!("{psbt:0}"),
                        PsbtVer::V2 => println!("{psbt:2}"),
                    },
                }
            }
            Command::Inspect { file, dir, path } => {
                #[derive(Clone, Debug)]
                #[derive(Serialize, Deserialize)]
                #[serde(crate = "serde_crate", rename_all = "camelCase")]
                pub struct ConsignmentInspection {
                    version: ContainerVer,
                    transfer: bool,
                    terminals: SmallOrdMap<BundleId, Terminal>,
                    supplements: TinyOrdSet<Supplement>,
                    signatures: TinyOrdMap<ContentId, ContentSigs>,
                }

                let content = UniversalFile::load_file(file)?;
                let consignment = match content {
                    UniversalFile::Contract(contract) if *dir => Some(contract),
                    UniversalFile::Transfer(transfer) if *dir => Some(transfer.into_contract()),
                    content => {
                        let s = serde_yaml::to_string(&content).expect("unable to present as YAML");
                        match path {
                            None => println!("{s}"),
                            Some(path) => fs::write(path, s)?,
                        }
                        None
                    }
                };
                if let Some(consignment) = consignment {
                    let mut map = map![
                        s!("genesis.yaml") => serde_yaml::to_string(&consignment.genesis)?,
                        s!("schema.yaml") => serde_yaml::to_string(&consignment.schema)?,
                        s!("bundles.yaml") => serde_yaml::to_string(&consignment.bundles)?,
                        s!("extensions.yaml") => serde_yaml::to_string(&consignment.extensions)?,
                        s!("types.sty") => consignment.types.to_string(),
                    ];
                    for lib in consignment.scripts {
                        let mut buf = Vec::new();
                        lib.print_disassemble::<RgbIsa>(&mut buf)?;
                        map.insert(format!("{}.aluasm", lib.id().to_baid64_mnemonic()), unsafe {
                            String::from_utf8_unchecked(buf)
                        });
                    }
                    for (iface, iimpl) in consignment.ifaces {
                        map.insert(
                            format!("iface-{}.yaml", iface.name),
                            serde_yaml::to_string(&iface)?,
                        );
                        map.insert(
                            format!("impl-{}.yaml", iface.name),
                            serde_yaml::to_string(&iimpl)?,
                        );
                    }
                    let contract = ConsignmentInspection {
                        version: consignment.version,
                        transfer: consignment.transfer,
                        terminals: consignment.terminals,
                        supplements: consignment.supplements,
                        signatures: consignment.signatures,
                    };
                    map.insert(s!("consignment-meta.yaml"), serde_yaml::to_string(&contract)?);
                    let path = path.as_ref().expect("required by clap");
                    fs::create_dir_all(path)?;
                    for (file, value) in map {
                        fs::write(format!("{}/{file}", path.display()), value)?;
                    }
                }
            }
            Command::Reconstruct {
                contract: false,
                src,
                dst,
            } => {
                let file = File::open(src)?;
                let transfer: Transfer = serde_yaml::from_reader(&file)?;
                match dst {
                    None => println!("{transfer}"),
                    Some(dst) => {
                        transfer.save_file(dst)?;
                    }
                }
            }
            Command::Reconstruct {
                contract: true,
                src,
                dst,
            } => {
                let file = File::open(src)?;
                let contract: Contract = serde_yaml::from_reader(&file)?;
                match dst {
                    None => println!("{contract}"),
                    Some(dst) => {
                        contract.save_file(dst)?;
                    }
                }
            }
            Command::Dump { root_dir } => {
                let stock = self.rgb_stock()?;

                fs::remove_dir_all(root_dir).ok();
                fs::create_dir_all(format!("{root_dir}/stash/schemata"))?;
                fs::create_dir_all(format!("{root_dir}/stash/ifaces"))?;
                fs::create_dir_all(format!("{root_dir}/stash/geneses"))?;
                fs::create_dir_all(format!("{root_dir}/stash/bundles"))?;
                fs::create_dir_all(format!("{root_dir}/stash/witnesses"))?;
                fs::create_dir_all(format!("{root_dir}/stash/extensions"))?;
                fs::create_dir_all(format!("{root_dir}/stash/supplements"))?;
                fs::create_dir_all(format!("{root_dir}/state"))?;
                fs::create_dir_all(format!("{root_dir}/index"))?;

                // Stash
                for (id, schema_ifaces) in stock.as_stash_provider().debug_schemata() {
                    fs::write(
                        format!(
                            "{root_dir}/stash/schemata/{}.{id:-#}.yaml",
                            schema_ifaces.schema.name
                        ),
                        serde_yaml::to_string(&schema_ifaces)?,
                    )?;
                }
                for (id, iface) in stock.as_stash_provider().debug_ifaces() {
                    fs::write(
                        format!("{root_dir}/stash/ifaces/{}.{id:-#}.yaml", iface.name),
                        serde_yaml::to_string(stock.iface(*id)?)?,
                    )?;
                }
                for (id, genesis) in stock.as_stash_provider().debug_geneses() {
                    fs::write(
                        format!("{root_dir}/stash/geneses/{id:-}.yaml"),
                        serde_yaml::to_string(genesis)?,
                    )?;
                }
                for (id, list) in stock.as_stash_provider().debug_suppl() {
                    for suppl in list {
                        fs::write(
                            format!(
                                "{root_dir}/stash/geneses/{id:-}.suppl.{}.yaml",
                                suppl.suppl_id()
                            ),
                            serde_yaml::to_string(suppl)?,
                        )?;
                    }
                }
                for (id, bundle) in stock.as_stash_provider().debug_bundles() {
                    fs::write(
                        format!("{root_dir}/stash/bundles/{id}.yaml"),
                        serde_yaml::to_string(bundle)?,
                    )?;
                }
                for (id, witness) in stock.as_stash_provider().debug_witnesses() {
                    fs::write(
                        format!("{root_dir}/stash/witnesses/{id}.yaml"),
                        serde_yaml::to_string(witness)?,
                    )?;
                }
                for (id, extension) in stock.as_stash_provider().debug_extensions() {
                    fs::write(
                        format!("{root_dir}/stash/extensions/{id}.yaml"),
                        serde_yaml::to_string(extension)?,
                    )?;
                }
                for (id, suppl) in stock.as_stash_provider().debug_suppl() {
                    fs::write(
                        format!("{root_dir}/stash/supplements/{id:#}.yaml"),
                        serde_yaml::to_string(suppl)?,
                    )?;
                }
                fs::write(
                    format!("{root_dir}/stash/seal-secret.yaml"),
                    serde_yaml::to_string(stock.as_stash_provider().debug_secret_seals())?,
                )?;
                // TODO: Add sigs debugging

                // State
                for (id, history) in stock.as_state_provider().debug_history() {
                    fs::write(
                        format!("{root_dir}/state/{id:-}.yaml"),
                        serde_yaml::to_string(history)?,
                    )?;
                }

                // Index
                fs::write(
                    format!("{root_dir}/index/op-to-bundle.yaml"),
                    serde_yaml::to_string(stock.as_index_provider().debug_op_bundle_index())?,
                )?;
                fs::write(
                    format!("{root_dir}/index/bundle-to-contract.yaml"),
                    serde_yaml::to_string(stock.as_index_provider().debug_bundle_contract_index())?,
                )?;
                fs::write(
                    format!("{root_dir}/index/bundle-to-witness.yaml"),
                    serde_yaml::to_string(stock.as_index_provider().debug_bundle_witness_index())?,
                )?;
                fs::write(
                    format!("{root_dir}/index/contracts.yaml"),
                    serde_yaml::to_string(stock.as_index_provider().debug_contract_index())?,
                )?;
                fs::write(
                    format!("{root_dir}/index/terminals.yaml"),
                    serde_yaml::to_string(stock.as_index_provider().debug_terminal_index())?,
                )?;
                eprintln!("Dump is successfully generated and saved to '{root_dir}'");
            }
            Command::Validate { file } => {
                let mut resolver = self.resolver()?;
                let consignment = Transfer::load_file(file)?;
                resolver.add_terminals(&consignment);
                let status =
                    match consignment.validate(&mut resolver, self.general.network.is_testnet()) {
                        Ok(consignment) => consignment.into_validation_status(),
                        Err((status, _)) => status,
                    };
                if status.validity() == Validity::Valid {
                    eprintln!("The provided consignment is valid")
                } else {
                    eprintln!("{status}");
                }
            }
            Command::Accept { force: _, file } => {
                // TODO: Ensure we properly handle unmined terminal transactions
                let mut stock = self.rgb_stock()?;
                let mut resolver = self.resolver()?;
                let transfer = Transfer::load_file(file)?;
                resolver.add_terminals(&transfer);
                let valid = transfer
                    .validate(&mut resolver, self.general.network.is_testnet())
                    .map_err(|(status, _)| status)?;
                stock.accept_transfer(valid, &mut resolver)?;
                eprintln!("Transfer accepted into the stash");
            }
        }
        println!();

        Ok(())
    }
}<|MERGE_RESOLUTION|>--- conflicted
+++ resolved
@@ -721,13 +721,8 @@
                 // TODO: Support lock time and RBFs
                 let params = TransferParams::with(*fee, *sats);
 
-<<<<<<< HEAD
                 let (psbt, _) = wallet
-                    .construct_psbt(invoice, params)
-=======
-                let (psbt, _) = runtime
-                    .construct_psbt(&[invoice.clone()], *method, params)
->>>>>>> 246fa138
+                    .construct_psbt(&[invoice.clone()], params)
                     .map_err(|err| err.to_string())?;
 
                 let ver = if *v2 { PsbtVer::V2 } else { PsbtVer::V0 };
@@ -750,15 +745,7 @@
                 let mut wallet = self.rgb_wallet(&config)?;
                 let mut psbt_file = File::open(psbt_name)?;
                 let mut psbt = Psbt::decode(&mut psbt_file)?;
-<<<<<<< HEAD
                 let transfer = wallet
-                    .transfer(invoice, &mut psbt)
-                    .map_err(|err| err.to_string())?;
-                let mut psbt_file = File::create(psbt_name)?;
-                psbt.encode(psbt.version, &mut psbt_file)?;
-                transfer.save_file(out_file)?;
-=======
-                let transfer = runtime
                     .transfer(&[invoice.clone()], &mut psbt)
                     .map_err(|err| err.to_string())?;
                 let mut psbt_file = File::create(psbt_name)?;
@@ -769,9 +756,6 @@
                     let save_path = parent.join(format!("{i}-{}.rgb", f.contract_id()));
                     f.save_file(save_path)?;
                 }
-
-                Some(runtime.into_stock())
->>>>>>> 246fa138
             }
             Command::Transfer {
                 v2,
@@ -785,22 +769,14 @@
                 // TODO: Support lock time and RBFs
                 let params = TransferParams::with(*fee, *sats);
 
-<<<<<<< HEAD
                 let (psbt, _, transfer) =
                     wallet.pay(invoice, params).map_err(|err| err.to_string())?;
-
-                transfer.save_file(out_file)?;
-=======
-                let (psbt, _, transfer) = runtime
-                    .pay(invoice, *method, params)
-                    .map_err(|err| err.to_string())?;
                 // transfer.save_file(out_file)?;
                 let parent = out_file.parent().expect("parent directory must exist");
                 for (f, i) in transfer.into_iter().zip(0..) {
                     let save_path = parent.join(format!("{i}-{}.rgb", f.contract_id()));
                     f.save_file(save_path)?;
                 }
->>>>>>> 246fa138
 
                 let ver = if *v2 { PsbtVer::V2 } else { PsbtVer::V0 };
                 match psbt_file {
